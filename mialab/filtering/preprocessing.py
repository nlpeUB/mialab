"""The pre-processing module contains classes for image pre-processing.

Image pre-processing aims to improve the image quality (image intensities) for subsequent pipeline steps.
"""
import warnings

import numpy as np
import pymia.filtering.filter as pymia_fltr
import pymia.filtering.registration as fltr_reg
<<<<<<< HEAD

=======
>>>>>>> 9af4c596
import SimpleITK as sitk


class ImageNormalization(pymia_fltr.Filter):
    """Represents a normalization filter."""

    def __init__(self):
        """Initializes a new instance of the ImageNormalization class."""
        super().__init__()

    def execute(self, image: sitk.Image, params: pymia_fltr.FilterParams = None) -> sitk.Image:
        """Executes a normalization on an image.

        Args:
            image (sitk.Image): The image.
            params (FilterParams): The parameters (unused).

        Returns:
            sitk.Image: The normalized image.
        """

        img_arr = sitk.GetArrayFromImage(image)

        # todo: normalize the image using numpy
        min_val = img_arr.astype(np.float32).min()
        max_val = img_arr.astype(np.float32).max()
        img_norm = (img_arr.astype(np.float32) - min_val) / (max_val - min_val)
        img_out = sitk.GetImageFromArray(img_norm)

        img_out.CopyInformation(image)

        return img_out

    def __str__(self):
        """Gets a printable string representation.

        Returns:
            str: String representation.
        """
        return 'ImageNormalization:\n' \
            .format(self=self)


class SkullStrippingParameters(pymia_fltr.FilterParams):
    """Skull-stripping parameters."""

    def __init__(self, img_mask: sitk.Image):
        """Initializes a new instance of the SkullStrippingParameters

        Args:
            img_mask (sitk.Image): The brain mask image.
        """
        self.img_mask = img_mask


class SkullStripping(pymia_fltr.Filter):
    """Represents a skull-stripping filter."""

    def __init__(self):
        """Initializes a new instance of the SkullStripping class."""
        super().__init__()

    def execute(self, image: sitk.Image, params: SkullStrippingParameters = None) -> sitk.Image:
        """Executes a skull stripping on an image.

        Args:
            image (sitk.Image): The image.
            params (SkullStrippingParameters): The parameters with the brain mask.

        Returns:
            sitk.Image: The normalized image.
        """
        mask = params.img_mask  # the brain mask

        if mask is None:
        # todo: remove the skull from the image by using the brain mask
            warnings.warn('No brain mask for skull-stripping provided. Returning unprocessed image.')
            return image

        skull_stripped_image = sitk.Mask(image, mask)
        return skull_stripped_image

    def __str__(self):
        """Gets a printable string representation.

        Returns:
            str: String representation.
        """
        return 'SkullStripping:\n' \
            .format(self=self)


class ImageRegistrationParameters(pymia_fltr.FilterParams):
    """Image registration parameters."""

    def __init__(self, atlas: sitk.Image, transformation: sitk.Transform, is_ground_truth: bool = False):
        """Initializes a new instance of the ImageRegistrationParameters

        Args:
            atlas (sitk.Image): The atlas image.
            transformation (sitk.Transform): The transformation for registration.
            is_ground_truth (bool): Indicates weather the registration is performed on the ground truth or not.
        """
        self.atlas = atlas
        self.transformation = transformation
        self.is_ground_truth = is_ground_truth


class ImageRegistration(pymia_fltr.Filter):
    """Represents a registration filter."""

    def __init__(self):
        """Initializes a new instance of the ImageRegistration class."""
        super().__init__()

    def execute(self, image: sitk.Image, params: ImageRegistrationParameters = None) -> sitk.Image:
        """Registers an image.

        Args:
            image (sitk.Image): The image.
            params (ImageRegistrationParameters): The registration parameters.

        Returns:
            sitk.Image: The registered image.
        """
        atlas = params.atlas
        transform = params.transformation
        is_ground_truth = params.is_ground_truth  # the ground truth will be handled slightly different

        if is_ground_truth:
            registered_image = sitk.Resample(
                image1=image,
                referenceImage=atlas,
                transform=transform,
                interpolator=sitk.sitkNearestNeighbor
            )
        else:
            # Register the image to the atlas using pymia's MultiModalRegistration
            registration = fltr_reg.MultiModalRegistration()
            registration_params = fltr_reg.MultiModalRegistrationParams(atlas)
            registered_image = registration.execute(
                image=image,
                params=registration_params
            )

        return registered_image

    def __str__(self):
        """Gets a printable string representation.

        Returns:
            str: String representation.
        """
        return 'ImageRegistration:\n' \
            .format(self=self)<|MERGE_RESOLUTION|>--- conflicted
+++ resolved
@@ -7,10 +7,7 @@
 import numpy as np
 import pymia.filtering.filter as pymia_fltr
 import pymia.filtering.registration as fltr_reg
-<<<<<<< HEAD
 
-=======
->>>>>>> 9af4c596
 import SimpleITK as sitk
 
 
